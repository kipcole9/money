# Changelog for Money v2.6.1

<<<<<<< HEAD
This is the changelog for Money v2.6.1 released on ____, 2018.  For older changelogs please consult the release tag on [GitHub](https://github.com/kipcole9/money/tags)

### Enhancements

* Added tests for `Gingotts.Protocol`
=======
This is the changelog for Money v2.6.0 released on May 301st, 2018.  For older changelogs please consult the release tag on [GitHub](https://github.com/kipcole9/money/tags)

### Enhancements

* Moves the `Jason.Encoder` protocol implementation to the protocol implementation file.  This prevents some circular compilation issues when using the `:cldr` compiler.
>>>>>>> be8d9134

# Changelog for Money v2.6.0

This is the changelog for Money v2.6.0 released on May 30th, 2018.  For older changelogs please consult the release tag on [GitHub](https://github.com/kipcole9/money/tags)

### Enhancements

* Change the definition of the `money_with_currency` composite Postgres type from `numeric(20,8)` to `numeric`.  This provides for a much wider precision and scale.  It also means that retrieving `Money.t` data from the database will be returned with the same scale as when it was stored.  Closes #67.  Thanks to @doughsay.

* Relaxes the requirements for [ex_cldr](https://hex.pm/packages/ex_cldr) and [ex_cldr_numbers](https://hex.pm/packages/ex_cldr_numbers)

* Adds json encoding for `Money.t` for [jason](https://hex.pm/packages/jason) and [poison](https://hex.pm/packages/poison)

* Fix some typespecs.  Thanks to @danschultzer.

# Changelog for Money v2.5.0

This is the changelog for Money v2.5.0 released on April 9th, 2018.  For older changelogs please consult the release tag on [GitHub](https://github.com/kipcole9/money/tags)

### Enhancements

* Adds support for ISO4217 "X" currency codes.  Currency codes that start with "X" followed by two alphabetic characters are considered valid currency codes.  Some codes are defined, like "XAU" for "Gold".  The undefined codes are available for application-specific usage.  Note that from a `Cldr` perspective these codes are considered valid, but unknown.  This means they can be used anywhere as a currency for `Money`.  But `Cldr.known_currency?/1` will return `false` for these codes since there is no definition for them in `CLDR`.

* Adds basic support for Postgres aggregation functions using the `Money.Ecto.Composite.Type` type definition. This allows expression in Ecto such as:

```elixir
  iex> q = Ecto.Query.select Ledger, [l], type(sum(l.amount), l.amount)
  #Ecto.Query<from l in Ledger, select: type(sum(l.amount), l.amount)>
  iex> Repo.all q
  [debug] QUERY OK source="ledgers" db=6.1ms
  SELECT sum(l0."amount")::money_with_currency FROM "ledgers" AS l0 []
  [#Money<:USD, 600.00000000>]
```
This release supports only the `sum` aggregate function and only for Postgres.  A migration generator is provided that when executed with `mix ecto.migrate` will add the relevant functions to the Postgres database to support this functionality.  See the README for more information.

### Bug fixes

* Fixes some typos in the "Falsehoods programmers believe about money" section of the changelog.  Thanks to @mindseyeblind

* Fixes the calculation of the `current_interval_start_date/2` and `plan_pending?/2` when the option `:today` with a date that is not `Date.utc_today/0` is passed

# Changelog for Money v2.4.0

### Enhancements

* Update ex_cldr dependency to version 1.5.0 which uses CLDR data version 33.

* Update ex_cldr_numbers dependency to 1.4.0

* Clarify the examples of `Money.to_string/2` to note that the default locale is "en-001".  Thanks to @snewcomer. Closes #61.

# Changelog for Money v2.3.0

### Bug Fixes

* Fix the protocol implementation for `String.Chars`

### Enhancements

This version introduces a new module `Money.Subscription` that supports applications that manage subscriptions. These appications often need to support upgrading and downgrading plans.  This action involves the calculation of a credit amount from the current plan that is then applied to the new plan.  See `Money.Subscription` and `Money.Subscription.change_plan/3`.

* Add `Money.Subscription.new/3` and `Money.Subscription.new!/3` to create a new subscription with its inital plan
* Add `Money.Subscription.Plan.new/3` and `Money.Subscription.Plan.new!/3` to create a new plan
* Add `Money.Subscription.change_plan/3` and `Money.Subscription.change_plan!/3`to change subscription plans and apply any credit for unused parts of the current period
* Add `Money.Subscription.plan_days/3` to return the number of days in a plan interval
* Add `Money.Subscription.days_remaining/4` to return the number of days remaining in the current interval for a plan
* Add `Money.Subscription.next_interval_starts/3` to return the next interval start date for a subscription to a plan
* Add `Money.zero/1` that returns a `Money.t` with a zero amount in the given currency

# Changelog for Money v2.2.2

This is the changelog for Money v2.2.2 released on February 27th, 2018.  For older changelogs please consult the release tag on [GitHub](https://github.com/kipcole9/money/tags)

### Bug Fixes

* Fix `Money.split` to ensure that `split_amount * parts + remainder == original_money` and added property testing

* Allow `Money.new/2` to have both a binary currency code and a binary amount.  Thanks to @mbenatti.  Closes #57.

# Changelog for Money v2.2.1

### Bug Fixes

* Correctly round to cash increment Money.round/2 now correctly uses the rounding increment for a currency. This is relevant for currencies like :AUD and :CHF which have minimum cash rounding of 0.05 even though the accounting increment is 0.01.  Thanks to @maennchen.  Closes #56.

* Update documentation for `Money.round/2` to correctly refer to the option `:currency_digits` with the valid options of `:cash`, `:accounting` and `:iso`.  The default is `:iso`.  The option `cash: true` is invalid.

# Changelog for Money v2.2.0

This release is primarily a refactoring of the exchange rates service.  It separates the concerns of retrieval and caching.  It also normalises the API amongst the three modules `Money.ExchangeRates`, `Money.ExchangeRates.Retriever` and `Money.ExchangeRates.Cache`.  Each of these modules implements:

  * `latest_rates/0`
  * `historic_rates/1`

This makes it clear that rates can be retrieved through the cache or the service API.  The implementation in `Money.ExchangeRates` will return the cached value if available or will call the service API if not.

### Migration from earlier releases

The only known issue for migrating from earlier releases is if your application requires a different supervision strategy for the exchange rate service that the default one.  This is documented in the README in the section "Using Ecto or other applications from within the callback module".  The change is the way in which the supervisor is defined.  It is included here for completeness:

**In prior releases:**
```
supervisor(Money.ExchangeRates.Supervisor, [])
```

**From this release onwards:**
```
supervisor(Money.ExchangeRates.Supervisor, [[restart: true, start_retriever: true]])
```
Note that the option `start_retriever: true` is optional.  The default is `false`.  The option `restart: true` is required in this case because the exchange rates supervisor is always started when `ex_money` is started even if the retriever is not started.  Therefore it needs to be stopped first before restarting in the new supervision tree.  The option `restart: true` forces this step to be executed.

### Enhancements

* Define an exchange rates cache behaviour `Money.ExchangeRates.Cache`

* Adds the config key `:exchange_rates_cache_module` which can be set to a module that implements the `Money.ExchangeRates.Cache` behaviour.  Two modules are provided:

  * `Money.ExchangeRates.Cache.Ets` (the default) and
  * `Money.ExchangeRates.Cache.Dets`

* Move all exchange rates retrieval functions to `Money.ExchangeRates.Retriever`

* Add several functions to `Money.ExchangeRates.Retriever`:

  * `:config/0` to return the current retriever configuration.
  * `reconfigure/1` to allow reconfiguration of the exchange rates retriever.
  * `start/1` to start the service. Delegates to `Money.ExchangeRates.Supervisor.start_retriever/1`.
  * `stop/0` to stop the service. Delegates to `Money.ExchangeRates.Supervisor.stop_retriever/0`.
  * `restart/0` to restart the service. Delegates to `Money.ExchangeRates.Supervisor.restart_retriever/0`.
  * `delete/0` to delete the service.  It can be started again with `start/1`. Delegates to `Money.ExchangeRates.Supervisor.delete_retriever/0`.

* If the config key `:exchange_rates_retrieve_every` is set to an `atom` rather than an `integer` then no periodic retrieval will be performed.  This allows the configuration of the following, which is also the default:

```
config :ex_money,
  exchange_rates_retrieve_every: :never
```

* Use `etag`'s in the `Money.ExchangeRates.OpenExchangeRates` API module when retrieving exchange rates from the service.

* Add `Money.known_currencies/0` which delegates to `Cldr.known_currencies/0` and returns the list of known currency codes

* Add `Money.known_current_currencies/0` to return the list of currencies currently active according to ISO 4217

* Add `Money.known_historic_currencies/0` to return a list of currencies known to Cldr but which are not considered in current use

* Add `Money.known_tender_currencies/0` to return a list of currencies defined as legal tender in Cldr

* Add the configuration key `:json_library` that specifies which json library to use for decoding json.  The default is `Cldr.Config.json_library/0` which is currently `Poison` although this is likely to change to `Jason` when `Phoenix` makes this change.

* Moves the protocol implementations for `String.Chars`, `Inspect` and `Phoenix.HTML.Safe` to a separate file so that recompilation on locale configuration change works correctly.

# Changelog for Money v2.1.0

### Enhancements

* `Money.to_integer_exp/2` now uses the definition of digits (subunits) as defined by ISO 4217.  Previously the definition was that supplied by CLDR.  CLDR's definition is not always in alignment with ISO 4217.  ISO 4217 is a firm requirement for financial transactions through payment gateways.

* Bump dependencies for `ex_cldr` to 1.4.0 and `ex_cldr_numbers` to 1.3.0 to support `:iso_digits`

# Changelog for Money v2.0.4

### Bug Fixes

* Fixed `from_float!/2` which would fail since `new/2` does not return `{:ok, Money.t}`.  Note that from `ex_money` 3.0, `Money.new/2` will return `{:ok, Money.t}` to be consistent with canonical approaches in Elixir.  Closes #48.  Thanks for @lostkobrakai.

# Changelog for Money v2.0.3

### Bug Fixes

* Fixes the typespec for `Money.new/2` and revises several other typespecs.  Added a dialyzer configuration.  Since `Money.new/2` allows flexible (probably too flexible) order or arguments, the typespec does not fully match the function implementation and Dialyzer understandably complains.  However the value of a typespec as documentation argues against making the typespec formally correct.  This will be revisited for Money 3.0.

# Changelog for Money v2.0.2

### Bug Fixes

* `Money.Sigil` was calling `String.to_existing_atom/1` directly rather than `Cldr.validate_currency/1`.  Since currency codes are only loaded and therefore the atoms materialized when `Cldr` is loaded this created a situation whereby a valid currency code may raise an `agument error`.  `Money.Sigil` now correctly calls `Cldr.validate_currency/1` which ensures the currency atoms are loaded before validation.  Closes #46.

# Changelog for Money v2.0.1

### Bug Fixes

* `Phoenix.HTML.Safe` protocol implementation correctly returns a formatted string, not an `{:ok, string}` tuple.  Closes #45.

# Changelog for Money v2.0.0

### Breaking Changes

* The function `Money.new/2` no longer supports a `float` amount.  The new function `Money.from_float/2` is introduced.  The factory function `Money.new/2` previously supported a `float` amount as a parameter.  There are many well-documented issues with float.  Although a float with a precision of no more than 15 digits will convert (and round-trip) without loss of precision there is a real possibility that the upstream calculations that produced the float will have introduced rounding or precision errors. Calling `Money.new/2` with a float amount will return an error tuple:

  ```
  {:error, {
    Money.InvalidAmountError,
      "Float amounts are not supported in new/2 due to potenial rounding " <>
      "and precision issues.  If absolutely required, use Money.from_float/2"}}
  ```

* Remove support for `Money` tuples in `Money.Ecto.Composite.Type` and `Money.Ecto.Map.Type`.  Previously there has been support for dumping `Money` in a tuple format.  This support has now been removed and all `Money` operations should be based on the `Money.t` struct.

### Enhancements

* Add `Money.from_float/2` to create a `Money` struct from a float and a currency code.  This function is named to make it clear that we risk losing precision due to upstream rounding errors.  According to the standard and experimentation, floats of up to 15 digits of precision will round trip without error.  Therefore `from_float/2` will check the precision of the number and return an error if the precision is greater than 15 since the correctness of the number cannot be verified beyond that.

* Add `Money.from_float!/2` which is like `from_float/2` but raises on error

* Formatted the text the with the Elixir 1.6 code formatter<|MERGE_RESOLUTION|>--- conflicted
+++ resolved
@@ -1,18 +1,18 @@
+# Changelog for Money v2.6.2
+
+This is the changelog for Money v2.6.2 released on ____, 2018.  For older changelogs please consult the release tag on [GitHub](https://github.com/kipcole9/money/tags)
+
+### Enhancements
+
+* Added tests for `Gingotts.Protocol`
+
 # Changelog for Money v2.6.1
 
-<<<<<<< HEAD
-This is the changelog for Money v2.6.1 released on ____, 2018.  For older changelogs please consult the release tag on [GitHub](https://github.com/kipcole9/money/tags)
-
-### Enhancements
-
-* Added tests for `Gingotts.Protocol`
-=======
 This is the changelog for Money v2.6.0 released on May 301st, 2018.  For older changelogs please consult the release tag on [GitHub](https://github.com/kipcole9/money/tags)
 
 ### Enhancements
 
 * Moves the `Jason.Encoder` protocol implementation to the protocol implementation file.  This prevents some circular compilation issues when using the `:cldr` compiler.
->>>>>>> be8d9134
 
 # Changelog for Money v2.6.0
 
