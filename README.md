--- conflicted
+++ resolved
@@ -428,11 +428,7 @@
 
 ```elixir
   def deps do
-<<<<<<< HEAD
     [{:ex_money, "~> 1.0.0-rc or ~> 1.0"}]
-=======
-    [{:ex_money, "~> 0.9"}]
->>>>>>> 0e94c980
   end
 ```
 
